import traceback

import sentry_sdk
import socketio
from sanic import Sanic
from sanic.exceptions import SanicException
from sanic.response import json
from sanic_cors.extension import CORS as initialize_cors
from sentry_sdk.integrations.sanic import SanicIntegration
from sentry_sdk.integrations.sqlalchemy import SqlalchemyIntegration

from src.api import blueprint
from src.chat_service import ChatSocketService
from src.config import APP_CONFIG
from src.exceptions import AcquityException
from src.scheduler import scheduler
from src.services import (
    BannedPairService,
    BuyOrderService,
    ChatRoomService,
    ChatService,
    LinkedInLogin,
    MatchService,
    RoundService,
    SecurityService,
    SellOrderService,
    UserRequestService,
    UserService,
)

<<<<<<< HEAD
"""
def sentry_before_send(event, hint):
    if "exc_info" in hint:
        _exc_type, exc_value, _tb = hint["exc_info"]
        if isinstance(exc_value, AcquityException):
            return None
    return event

=======
if APP_CONFIG["SENTRY_ENABLE"]:

    def sentry_before_send(event, hint):
        if "exc_info" in hint:
            _exc_type, exc_value, _tb = hint["exc_info"]
            if isinstance(exc_value, AcquityException):
                return None
        return event
>>>>>>> a93c5c9f

    sentry_sdk.init(
        dsn="https://1d45f7681dca45e8b8a83842dd6303b8@sentry.io/1800796",
        integrations=[SanicIntegration(), SqlalchemyIntegration()],
        before_send=sentry_before_send,
    )
"""

app = Sanic(load_env=False)
app.config.update(APP_CONFIG)

sio = socketio.AsyncServer(async_mode="sanic", cors_allowed_origins=[])
sio.attach(app)
sio.register_namespace(ChatSocketService("/v1/chat", app.config, sio))

app.user_service = UserService(app.config)
app.sell_order_service = SellOrderService(app.config)
app.buy_order_service = BuyOrderService(app.config)
app.security_service = SecurityService(app.config)
app.round_service = RoundService(app.config)
app.match_service = MatchService(app.config)
app.banned_pair_service = BannedPairService(app.config)
app.chat_room_service = ChatRoomService(app.config)
app.chat_service = ChatService(app.config)
app.linkedin_login = LinkedInLogin(app.config)
app.user_request_service = UserRequestService(app.config)

initialize_cors(app)


app.blueprint(blueprint)


async def error_handler(request, exception):
    if isinstance(exception, AcquityException):
        if exception.status_code == 404:
            message = f"Requested URL {request.path} not found"
        else:
            message = exception.message

        return json({"error": message}, status=exception.status_code)
    elif isinstance(exception, SanicException):
        return json({"error": exception.args}, status=exception.status_code)
    traceback.print_exc()
    return json({"error": "An internal error occured."}, status=500)


app.error_handler.add(Exception, error_handler)


@app.listener("after_server_start")
async def start_scheduler(app, loop):
    scheduler.configure(event_loop=loop)
    app.scheduler = scheduler
    scheduler.start()


if __name__ == "__main__":
    app.run(host="0.0.0.0", port=app.config["PORT"])<|MERGE_RESOLUTION|>--- conflicted
+++ resolved
@@ -28,16 +28,6 @@
     UserService,
 )
 
-<<<<<<< HEAD
-"""
-def sentry_before_send(event, hint):
-    if "exc_info" in hint:
-        _exc_type, exc_value, _tb = hint["exc_info"]
-        if isinstance(exc_value, AcquityException):
-            return None
-    return event
-
-=======
 if APP_CONFIG["SENTRY_ENABLE"]:
 
     def sentry_before_send(event, hint):
@@ -46,14 +36,12 @@
             if isinstance(exc_value, AcquityException):
                 return None
         return event
->>>>>>> a93c5c9f
 
     sentry_sdk.init(
         dsn="https://1d45f7681dca45e8b8a83842dd6303b8@sentry.io/1800796",
         integrations=[SanicIntegration(), SqlalchemyIntegration()],
         before_send=sentry_before_send,
     )
-"""
 
 app = Sanic(load_env=False)
 app.config.update(APP_CONFIG)
