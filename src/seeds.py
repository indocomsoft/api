--- conflicted
+++ resolved
@@ -1,8 +1,5 @@
-<<<<<<< HEAD
 import uuid
 from datetime import datetime
-
-from passlib.hash import argon2
 
 from src.database import (
     BuyOrder,
@@ -15,9 +12,6 @@
     User,
     session_scope,
 )
-=======
-from src.database import Chat, ChatRoom, Security, User, session_scope
->>>>>>> a93c5c9f
 
 
 def seed_db():
