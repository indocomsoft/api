--- conflicted
+++ resolved
@@ -1,18 +1,11 @@
-<<<<<<< HEAD
 import uuid
-=======
->>>>>>> 0ad5653c
 from datetime import datetime
 
 from src.database import (
     BuyOrder,
-<<<<<<< HEAD
     Chat,
     ChatRoom,
     Match,
-=======
-    ChatRoom,
->>>>>>> 0ad5653c
     Round,
     Security,
     SellOrder,
@@ -34,11 +27,7 @@
                 "can_buy": True,
                 "can_sell": True,
                 "is_committee": True,
-<<<<<<< HEAD
-                "user_id": "UiYX0uP7Cf",
-=======
                 "provider_user_id": "UiYX0uP7Cf",
->>>>>>> 0ad5653c
             },
             {
                 "email": "brandon.ng10@yahoo.com.sg",
@@ -48,11 +37,7 @@
                 "can_buy": True,
                 "can_sell": True,
                 "is_committee": True,
-<<<<<<< HEAD
-                "user_id": "8tJpx5jWUx",
-=======
                 "provider_user_id": "8tJpx5jWUx",
->>>>>>> 0ad5653c
             },
         ]
         for user in user_seeds:
@@ -137,15 +122,12 @@
                     round_id=str(current_round_id),
                 )
             )
-<<<<<<< HEAD
         brandon_yahoo_buy_order = (
             session.query(BuyOrder).filter_by(user_id=str(brandon_yahoo_id)).first().id
         )
         brandon_gmail_buy_order = (
             session.query(BuyOrder).filter_by(user_id=str(brandon_gmail_id)).first().id
         )
-=======
->>>>>>> 0ad5653c
 
         # create sell orders
         if (
@@ -174,15 +156,75 @@
                     round_id=str(current_round_id),
                 )
             )
-<<<<<<< HEAD
         brandon_yahoo_sell_order = (
             session.query(SellOrder).filter_by(user_id=str(brandon_yahoo_id)).first().id
         )
         brandon_gmail_sell_order = (
             session.query(SellOrder).filter_by(user_id=str(brandon_gmail_id)).first().id
         )
-=======
->>>>>>> 0ad5653c
+        grab_security_id = session.query(Security).filter_by(name="Grab").first().id
+
+        # creates round
+        current_round_end_time = datetime.now()
+        if session.query(Round).filter_by(end_time=current_round_end_time).count() == 0:
+            session.add(Round(end_time=current_round_end_time, is_concluded=True))
+        current_round_id = session.query(Round).first().id
+
+        # create buy orders
+        if (
+            session.query(BuyOrder).filter_by(user_id=str(brandon_gmail_id)).count()
+            == 0
+        ):
+            session.add(
+                BuyOrder(
+                    user_id=str(brandon_gmail_id),
+                    security_id=str(grab_security_id),
+                    number_of_shares=100,
+                    price=10,
+                    round_id=str(current_round_id),
+                )
+            )
+        if (
+            session.query(BuyOrder).filter_by(user_id=str(brandon_yahoo_id)).count()
+            == 0
+        ):
+            session.add(
+                BuyOrder(
+                    user_id=str(brandon_yahoo_id),
+                    security_id=str(grab_security_id),
+                    number_of_shares=200,
+                    price=10,
+                    round_id=str(current_round_id),
+                )
+            )
+
+        # create sell orders
+        if (
+            session.query(SellOrder).filter_by(user_id=str(brandon_gmail_id)).count()
+            == 0
+        ):
+            session.add(
+                SellOrder(
+                    user_id=str(brandon_gmail_id),
+                    security_id=str(grab_security_id),
+                    number_of_shares=300,
+                    price=10,
+                    round_id=str(current_round_id),
+                )
+            )
+        if (
+            session.query(SellOrder).filter_by(user_id=str(brandon_yahoo_id)).count()
+            == 0
+        ):
+            session.add(
+                SellOrder(
+                    user_id=str(brandon_yahoo_id),
+                    security_id=str(grab_security_id),
+                    number_of_shares=400,
+                    price=10,
+                    round_id=str(current_round_id),
+                )
+            )
 
 
 if __name__ == "__main__":
