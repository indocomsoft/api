--- conflicted
+++ resolved
@@ -516,23 +516,6 @@
 
 
 class OfferService:
-<<<<<<< HEAD
-    def __init__(self, config):
-        self.config = config
-
-    def create_new_offer(
-        self, chat_room_id, author_id, price, number_of_shares, user_type
-    ):
-        with session_scope() as session:
-            OfferService._check_deal_status(
-                session=session,
-                chat_room_id=chat_room_id,
-                user_id=author_id,
-                user_type=user_type,
-            )
-            chat_room = session.query(ChatRoom).get(chat_room_id)
-            offer = Offer(
-=======
     def __init__(self, config):
         self.config = config
 
@@ -561,6 +544,8 @@
                 chat_room_id=chat_room_id,
                 offer=offer,
                 is_deal_closed=chat_room.is_deal_closed,
+                user_type=user_type,
+                user_id=author_id,
             )
 
     def accept_offer(self, chat_room_id, offer_id, user_id, user_type):
@@ -588,6 +573,8 @@
                 chat_room_id=chat_room_id,
                 offer=offer,
                 is_deal_closed=chat_room.is_deal_closed,
+                user_type=user_type,
+                user_id=user_id,
             )
 
     def reject_offer(self, chat_room_id, offer_id, user_id, user_type):
@@ -616,161 +603,6 @@
                 chat_room_id=chat_room_id,
                 offer=offer,
                 is_deal_closed=chat_room.is_deal_closed,
-            )
-
-    def get_chat_offers(self, user_id, chat_room_id):
-        with session_scope() as session:
-            results = session.query(Offer).filter_by(chat_room_id=chat_room_id).all()
-            data = []
-            for result in results:
-                data.append(OfferService._serialize_offer(offer=result.asdict()))
-            return data
-
-    @staticmethod
-    def _check_deal_status(session, chat_room_id, user_id, user_type):
-        chat_room = session.query(ChatRoom).get(chat_room_id)
-        if chat_room is None:
-            raise ResourceNotFoundException("Chat room not found")
-        if chat_room.is_deal_closed:
-            raise InvalidRequestException("Deal is closed")
-        OfferService._verify_user(
-            chat_room=chat_room, user_id=user_id, user_type=user_type
-        )
-
-    @staticmethod
-    def _serialize_offer(offer):
-        return {
-            "id": offer.get("id"),
-            "price": offer.get("price"),
-            "number_of_shares": offer.get("number_of_shares"),
-            "offer_status": offer.get("offer_status"),
-            "created_at": datetime.timestamp(offer.get("created_at")) * 1000,
-            "type": "offer",
-        }
-
-    @staticmethod
-    def _serialize_chat_offer(chat_room_id, offer, is_deal_closed):
-        return {
-            "chat_room_id": chat_room_id,
-            "updated_at": datetime.timestamp(offer.get("created_at")) * 1000,
-            "new_chat": OfferService._serialize_offer(offer=offer),
-            "is_deal_closed": is_deal_closed,
-        }
-
-    @staticmethod
-    def _get_current_offer(session, offer):
-        session.add(offer)
-        session.flush()
-        session.refresh(offer)
-        return offer.asdict()
-
-    @staticmethod
-    def _update_chatroom_datetime(session, chat_room, offer):
-        chat_room.updated_at = offer.get("created_at")
-        session.commit()
-
-    @staticmethod
-    def _verify_user(chat_room, user_id, user_type):
-        if (user_type == "buyer" and chat_room.buyer_id != user_id) or (
-            user_type == "seller" and chat_room.seller_id != user_id
-        ):
-            raise ResourceNotOwnedException("Wrong user")
-
-    @staticmethod
-    def _update_offer_status(session, offer, chat_room, offer_status):
-        chat_room.updated_at = offer.created_at
-        chat_room.is_deal_closed = True
-        offer.offer_status = offer_status
-        session.commit()
-
-
-class ChatService:
-    def __init__(self, config):
-        self.config = config
-
-    def create_new_message(self, chat_room_id, message, author_id, user_type):
-        with session_scope() as session:
-            chat_room = session.query(ChatRoom).get(chat_room_id)
-            if chat_room is None:
-                raise ResourceNotFoundException("Chat room not found")
-            ChatService._verify_user(
-                chat_room=chat_room, user_id=author_id, user_type=user_type
-            )
-            message = Chat(
->>>>>>> 0ad5653c
-                chat_room_id=str(chat_room_id),
-                price=price,
-                number_of_shares=number_of_shares,
-                author_id=str(author_id),
-            )
-<<<<<<< HEAD
-            offer = OfferService._get_current_offer(session=session, offer=offer)
-            OfferService._update_chatroom_datetime(
-                session=session, chat_room=chat_room, offer=offer
-            )
-            return OfferService._serialize_chat_offer(
-                chat_room_id=chat_room_id,
-                offer=offer,
-                is_deal_closed=chat_room.is_deal_closed,
-                user_type=user_type,
-                user_id=author_id,
-            )
-
-    def accept_offer(self, chat_room_id, offer_id, user_id, user_type):
-        with session_scope() as session:
-            OfferService._check_deal_status(
-                session=session,
-                chat_room_id=chat_room_id,
-                user_id=user_id,
-                user_type=user_type,
-            )
-            chat_room = session.query(ChatRoom).get(chat_room_id)
-            offer = session.query(Offer).filter_by(id=offer_id).one()
-
-            if offer.offer_status != "PENDING":
-                raise InvalidRequestException("Offer is closed")
-            if offer.author_id != user_id:
-                OfferService._update_offer_status(
-                    session=session,
-                    chat_room=chat_room,
-                    offer=offer,
-                    offer_status="ACCEPTED",
-                )
-            offer = OfferService._get_current_offer(session=session, offer=offer)
-            return OfferService._serialize_chat_offer(
-                chat_room_id=chat_room_id,
-                offer=offer,
-                is_deal_closed=chat_room.is_deal_closed,
-                user_type=user_type,
-                user_id=user_id,
-            )
-
-    def reject_offer(self, chat_room_id, offer_id, user_id, user_type):
-        with session_scope() as session:
-            OfferService._check_deal_status(
-                session=session,
-                chat_room_id=chat_room_id,
-                user_id=user_id,
-                user_type=user_type,
-            )
-            chat_room = session.query(ChatRoom).get(chat_room_id)
-            offer = session.query(Offer).filter_by(id=offer_id).one()
-            if offer.offer_status != "PENDING":
-                raise InvalidRequestException("Offer is closed")
-            OfferService._update_offer_status(
-                session=session,
-                chat_room=chat_room,
-                offer=offer,
-                offer_status="REJECTED",
-            )
-            offer = OfferService._get_current_offer(session=session, offer=offer)
-            OfferService._update_chatroom_datetime(
-                session=session, chat_room=chat_room, offer=offer
-            )
-            return OfferService._serialize_chat_offer(
-                chat_room_id=chat_room_id,
-                offer=offer,
-                is_deal_closed=chat_room.is_deal_closed,
                 user_type=user_type,
                 user_id=user_id,
             )
@@ -786,99 +618,6 @@
                     )
                 )
             return data
-=======
-            message = ChatService._get_current_message(session=session, message=message)
-            ChatService._update_chatroom_datetime(
-                session=session, chat_room=chat_room, message=message
-            )
-            return ChatService._serialize_chat_message(
-                chat_room_id=chat_room_id, message=message
-            )
-
-    def get_chat_messages(self, user_id, chat_room_id):
-        with session_scope() as session:
-            results = session.query(Chat).filter_by(chat_room_id=chat_room_id).all()
-            data = []
-            for result in results:
-                data.append(ChatService._serialize_message(message=result.asdict()))
-            return data
-
-    def get_conversation(self, user_id, chat_room_id, user_type):
-        with session_scope() as session:
-            chat_room = session.query(ChatRoom).get(chat_room_id)
-            if chat_room is None:
-                raise ResourceNotFoundException("Chat room not found")
-            ChatService._verify_user(
-                chat_room=chat_room, user_id=user_id, user_type=user_type
-            )
-            results = (
-                session.query(ChatRoom, BuyOrder, SellOrder)
-                .filter(ChatRoom.id == chat_room_id)
-                .outerjoin(BuyOrder, ChatRoom.buyer_id == BuyOrder.user_id)
-                .outerjoin(SellOrder, ChatRoom.seller_id == SellOrder.user_id)
-                .one()
-            )
-
-            chat_room = results[0].asdict()
-            buy_order = results[1].asdict()
-            sell_order = results[2].asdict()
-
-            offers = OfferService(self.config).get_chat_offers(
-                user_id=user_id, chat_room_id=chat_room_id
-            )
-            messages = self.get_chat_messages(
-                user_id=user_id, chat_room_id=chat_room_id
-            )
-
-            return {
-                "chat_room_id": chat_room_id,
-                "seller_price": sell_order.get("price"),
-                "seller_number_of_shares": sell_order.get("number_of_shares"),
-                "buyer_price": buy_order.get("price"),
-                "buyer_number_of_shares": buy_order.get("number_of_shares"),
-                "updated_at": datetime.timestamp(chat_room.get("updated_at")) * 1000,
-                "is_deal_closed": chat_room.get("is_deal_closed"),
-                "conversation": sorted(
-                    messages + offers, key=lambda item: item["created_at"]
-                ),
-            }
-
-    @staticmethod
-    def _serialize_message(message):
-        return {
-            "id": message.get("id"),
-            "message": message.get("message"),
-            "created_at": datetime.timestamp(message.get("created_at")) * 1000,
-            "type": "message",
-        }
-
-    @staticmethod
-    def _serialize_chat_message(chat_room_id, message):
-        return {
-            "chat_room_id": chat_room_id,
-            "updated_at": datetime.timestamp(message.get("created_at")) * 1000,
-            "new_chat": ChatService._serialize_message(message=message),
-        }
-
-    @staticmethod
-    def _get_current_message(session, message):
-        session.add(message)
-        session.flush()
-        session.refresh(message)
-        return message.asdict()
-
-    @staticmethod
-    def _update_chatroom_datetime(session, chat_room, message):
-        chat_room.updated_at = message.get("created_at")
-        session.commit()
-
-    @staticmethod
-    def _verify_user(chat_room, user_id, user_type):
-        if (user_type == "buyer" and chat_room.buyer_id != user_id) or (
-            user_type == "seller" and chat_room.seller_id != user_id
-        ):
-            raise ResourceNotOwnedException("Wrong user")
->>>>>>> 0ad5653c
 
     @staticmethod
     def _check_deal_status(session, chat_room_id, user_id, user_type):
@@ -948,7 +687,6 @@
     def __init__(self, config):
         self.config = config
 
-<<<<<<< HEAD
     def create_new_message(self, chat_room_id, message, author_id, user_type):
         with session_scope() as session:
             chat_room = session.query(ChatRoom).get(chat_room_id)
@@ -1077,11 +815,6 @@
     def get_chat_rooms(self, user_id, user_type):
         data = []
         with session_scope() as session:
-=======
-    def get_chat_rooms(self, user_id, user_type):
-        data = []
-        with session_scope() as session:
->>>>>>> 0ad5653c
             queries = []
             if user_type == "buyer":
                 queries.append(ChatRoom.buyer_id == user_id)
@@ -1103,7 +836,6 @@
                     )
                 )
         return sorted(data, key=lambda item: item["updated_at"], reverse=True)
-
     def get_other_party_details(self, chat_room_id, user_id):
         with session_scope() as session:
             chat_room = session.query(ChatRoom).get(chat_room_id).asdict()
